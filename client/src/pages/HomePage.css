/* Import Fonts */
@import url('https://fonts.googleapis.com/css2?family=Inter:wght@300;400;500;600;700;800;900&family=Orbitron:wght@400;700;900&family=JetBrains+Mono:wght@400;700&display=swap');

/* Global Styles for Homepage */
.homepage {
  position: relative;
<<<<<<< HEAD
  overflow: hidden;
  padding-top: 2rem;
  margin-top: -80px; /* Offset the App padding for full height hero */
  padding-top: calc(2rem + 80px); /* Add header height to padding */
=======
  min-height: 100vh;
  overflow-x: hidden;
>>>>>>> febcce5f
}

/* Background Animation */
.background-animation {
  position: fixed;
  top: 0;
  left: 0;
  width: 100%;
  height: 100%;
  z-index: -1;
  background: linear-gradient(135deg, #0a0a0f 0%, #1a1a2e 50%, #16213e 100%);
}

.floating-elements {
  position: relative;
  width: 100%;
  height: 100%;
}

.floating-element {
  position: absolute;
  border-radius: 50%;
  pointer-events: none;
  animation: floatAnimation 20s infinite ease-in-out;
}

.floating-element:nth-child(odd) {
  background: radial-gradient(circle, rgba(233, 69, 96, 0.1) 0%, transparent 70%);
}

.floating-element:nth-child(even) {
  background: radial-gradient(circle, rgba(0, 217, 255, 0.1) 0%, transparent 70%);
}

.element-1 { width: 300px; height: 300px; top: 10%; left: 10%; animation-delay: 0s; }
.element-2 { width: 200px; height: 200px; top: 20%; right: 15%; animation-delay: 2s; }
.element-3 { width: 150px; height: 150px; bottom: 30%; left: 20%; animation-delay: 4s; }
.element-4 { width: 250px; height: 250px; bottom: 20%; right: 10%; animation-delay: 6s; }
.element-5 { width: 100px; height: 100px; top: 50%; left: 50%; animation-delay: 8s; }
.element-6 { width: 180px; height: 180px; top: 60%; right: 30%; animation-delay: 10s; }
.element-7 { width: 120px; height: 120px; bottom: 60%; left: 60%; animation-delay: 12s; }
.element-8 { width: 220px; height: 220px; top: 30%; left: 70%; animation-delay: 14s; }
.element-9 { width: 160px; height: 160px; bottom: 40%; right: 60%; animation-delay: 16s; }
.element-10 { width: 140px; height: 140px; top: 70%; left: 30%; animation-delay: 18s; }
.element-11 { width: 90px; height: 90px; top: 40%; right: 50%; animation-delay: 3s; }
.element-12 { width: 110px; height: 110px; bottom: 50%; left: 40%; animation-delay: 7s; }
.element-13 { width: 190px; height: 190px; top: 80%; right: 20%; animation-delay: 11s; }
.element-14 { width: 130px; height: 130px; bottom: 70%; right: 40%; animation-delay: 15s; }
.element-15 { width: 170px; height: 170px; top: 25%; left: 35%; animation-delay: 19s; }

@keyframes floatAnimation {
  0%, 100% { transform: translateY(0px) translateX(0px) rotate(0deg); opacity: 0.3; }
  25% { transform: translateY(-30px) translateX(20px) rotate(90deg); opacity: 0.6; }
  50% { transform: translateY(20px) translateX(-15px) rotate(180deg); opacity: 0.4; }
  75% { transform: translateY(-10px) translateX(25px) rotate(270deg); opacity: 0.7; }
}

/* Hero Section */
.hero {
  min-height: 100vh;
  display: flex;
  align-items: center;
  justify-content: center;
  position: relative;
  padding: 2rem 20px;
  background: 
    radial-gradient(ellipse at top, rgba(233, 69, 96, 0.15) 0%, transparent 50%),
    radial-gradient(ellipse at bottom, rgba(0, 217, 255, 0.15) 0%, transparent 50%);
}

.hero-content {
  text-align: center;
  max-width: 900px;
  z-index: 10;
}

.hero-badge {
  display: inline-flex;
  align-items: center;
  padding: 0.75rem 1.5rem;
  background: rgba(255, 255, 255, 0.05);
  backdrop-filter: blur(20px);
  border: 1px solid rgba(255, 255, 255, 0.1);
  border-radius: 50px;
  margin-bottom: 2rem;
  font-size: 0.9rem;
  font-weight: 600;
  color: var(--text-primary);
  box-shadow: 0 8px 32px rgba(0, 0, 0, 0.3);
}

/* Fallback for browsers that don't support backdrop-filter */
@supports not (backdrop-filter: blur(20px)) {
  .hero-badge {
    background: rgba(15, 15, 35, 0.8);
    border: 1px solid rgba(255, 255, 255, 0.2);
  }
}

.badge-text {
  background: linear-gradient(135deg, var(--primary-color), var(--secondary-color));
  -webkit-background-clip: text;
  -webkit-text-fill-color: transparent;
  background-clip: text;
}

.hero-title {
  font-family: 'Orbitron', sans-serif;
  font-size: clamp(3rem, 8vw, 6rem);
  font-weight: 900;
  margin-bottom: 1.5rem;
  color: var(--text-primary);
  text-shadow: 0 0 40px rgba(233, 69, 96, 0.3);
  line-height: 1.1;
}

.brand-text {
  background: linear-gradient(135deg, var(--primary-color) 0%, #ff4757 100%);
  -webkit-background-clip: text;
  -webkit-text-fill-color: transparent;
  background-clip: text;
}

.brand-dot {
  color: var(--secondary-color);
  text-shadow: 0 0 30px rgba(0, 217, 255, 0.8);
  animation: glow 2s ease-in-out infinite alternate;
}

@keyframes glow {
  from { text-shadow: 0 0 30px rgba(0, 217, 255, 0.8); }
  to { text-shadow: 0 0 50px rgba(0, 217, 255, 1), 0 0 80px rgba(0, 217, 255, 0.5); }
}

.hero-subtitle {
  font-size: clamp(1.1rem, 3vw, 1.4rem);
  color: var(--text-secondary);
  margin-bottom: 3rem;
  font-weight: 300;
  line-height: 1.6;
  max-width: 600px;
  margin-left: auto;
  margin-right: auto;
}

.subtitle-highlight {
  display: block;
  font-weight: 600;
  background: linear-gradient(135deg, var(--secondary-color), #00ff88);
  -webkit-background-clip: text;
  -webkit-text-fill-color: transparent;
  background-clip: text;
  margin-top: 0.5rem;
}

.hero-buttons {
  display: flex;
  gap: 1.5rem;
  justify-content: center;
  flex-wrap: wrap;
  margin-bottom: 4rem;
}

.cta-button {
  display: inline-flex;
  align-items: center;
  gap: 0.75rem;
  padding: 1.25rem 2.5rem;
  font-size: 1.1rem;
  font-weight: 700;
  border: none;
  border-radius: 16px;
  cursor: pointer;
  transition: all 0.4s cubic-bezier(0.175, 0.885, 0.32, 1.275);
  text-transform: uppercase;
  letter-spacing: 0.5px;
  position: relative;
  overflow: hidden;
  backdrop-filter: blur(20px);
  box-shadow: 0 8px 32px rgba(0, 0, 0, 0.3);
}

.cta-button.primary {
  background: linear-gradient(135deg, var(--primary-color) 0%, var(--accent-color) 100%);
  color: white;
  border: 1px solid rgba(255, 255, 255, 0.1);
}

.cta-button.secondary {
  background: rgba(0, 217, 255, 0.1);
  color: var(--secondary-color);
  border: 1px solid rgba(0, 217, 255, 0.3);
}

.cta-button.large {
  padding: 1.5rem 3rem;
  font-size: 1.2rem;
  border-radius: 20px;
  position: relative;
  overflow: hidden;
  background: linear-gradient(135deg, var(--primary-color) 0%, var(--accent-color) 50%, var(--secondary-color) 100%);
  background-size: 200% 200%;
  animation: gradientShift 3s ease infinite;
  box-shadow: 
    0 12px 40px rgba(233, 69, 96, 0.4),
    0 0 0 1px rgba(255, 255, 255, 0.1),
    inset 0 1px 0 rgba(255, 255, 255, 0.2);
  border: 1px solid rgba(255, 255, 255, 0.15);
  color: white;
  font-weight: 800;
  text-transform: uppercase;
  letter-spacing: 1.5px;
  min-width: 280px;
}

@keyframes gradientShift {
  0% { background-position: 0% 50%; }
  50% { background-position: 100% 50%; }
  100% { background-position: 0% 50%; }
}

.cta-button.large::before {
  content: '';
  position: absolute;
  top: 0;
  left: -100%;
  width: 100%;
  height: 100%;
  background: linear-gradient(90deg, transparent, rgba(255, 255, 255, 0.4), transparent);
  transition: left 0.8s;
}

.cta-button.large::after {
  content: '';
  position: absolute;
  top: 50%;
  left: 50%;
  width: 0;
  height: 0;
  background: radial-gradient(circle, rgba(255, 255, 255, 0.3) 0%, transparent 70%);
  border-radius: 50%;
  transform: translate(-50%, -50%);
  transition: width 0.6s, height 0.6s;
  pointer-events: none;
}

.cta-button.large:hover::before {
  left: 100%;
}

.cta-button.large:hover::after {
  width: 300px;
  height: 300px;
}

.cta-button.large:hover {
  transform: translateY(-6px) scale(1.05);
  box-shadow: 
    0 20px 60px rgba(233, 69, 96, 0.6),
    0 0 0 1px rgba(255, 255, 255, 0.2),
    inset 0 1px 0 rgba(255, 255, 255, 0.3),
    0 0 40px rgba(0, 217, 255, 0.3);
  animation: gradientShift 1.5s ease infinite, buttonPulse 2s ease-in-out infinite;
}

@keyframes buttonPulse {
  0%, 100% { 
    box-shadow: 
      0 20px 60px rgba(233, 69, 96, 0.6),
      0 0 0 1px rgba(255, 255, 255, 0.2),
      inset 0 1px 0 rgba(255, 255, 255, 0.3),
      0 0 40px rgba(0, 217, 255, 0.3);
  }
  50% { 
    box-shadow: 
      0 25px 70px rgba(233, 69, 96, 0.8),
      0 0 0 1px rgba(255, 255, 255, 0.3),
      inset 0 1px 0 rgba(255, 255, 255, 0.4),
      0 0 60px rgba(0, 217, 255, 0.5);
  }
}

.cta-button.large .button-text {
  position: relative;
  z-index: 2;
  font-family: 'Orbitron', sans-serif;
  text-shadow: 0 2px 4px rgba(0, 0, 0, 0.3);
}

.cta-button.large .button-icon {
  position: relative;
  z-index: 2;
  font-size: 1.4em;
  transition: all 0.4s ease;
  text-shadow: 0 2px 4px rgba(0, 0, 0, 0.3);
}

.cta-button.large:hover .button-icon {
  transform: scale(1.3) rotate(20deg);
  filter: drop-shadow(0 0 10px rgba(255, 255, 255, 0.8));
}

.cta-button.large:active {
  transform: translateY(-3px) scale(1.02);
  transition: transform 0.1s ease;
}

.button-text {
  font-family: 'Inter', sans-serif;
}

.button-icon {
  font-size: 1.2em;
  transition: transform 0.3s ease;
}

.cta-button:hover .button-icon {
  transform: scale(1.2) rotate(15deg);
}

/* Regular CTA button styles */
.cta-button::before {
  content: '';
  position: absolute;
  top: 0;
  left: -100%;
  width: 100%;
  height: 100%;
  background: linear-gradient(90deg, transparent, rgba(255, 255, 255, 0.2), transparent);
  transition: left 0.6s;
}

.cta-button:hover::before {
  left: 100%;
}

.cta-button:hover {
  transform: translateY(-4px) scale(1.02);
  box-shadow: 0 16px 48px rgba(0, 0, 0, 0.4);
}

.cta-button.primary:hover {
  box-shadow: 0 16px 48px rgba(233, 69, 96, 0.4);
}

.cta-button.secondary:hover {
  background: rgba(0, 217, 255, 0.2);
  color: white;
  box-shadow: 0 16px 48px rgba(0, 217, 255, 0.3);
}

/* Sections */
.section-header {
  text-align: center;
  margin-bottom: 4rem;
}

.section-title {
  font-family: 'Orbitron', sans-serif;
  font-size: clamp(2.5rem, 5vw, 3.5rem);
  font-weight: 700;
  margin-bottom: 1rem;
  background: linear-gradient(135deg, var(--text-primary) 0%, var(--secondary-color) 100%);
  -webkit-background-clip: text;
  -webkit-text-fill-color: transparent;
  background-clip: text;
}

.section-subtitle {
  font-size: 1.2rem;
  color: var(--text-secondary);
  max-width: 600px;
  margin: 0 auto;
  font-weight: 300;
}

/* Games Section */
.games-section {
  padding: 6rem 0;
  background: rgba(255, 255, 255, 0.01);
}

.games-grid {
  display: grid;
  grid-template-columns: repeat(auto-fit, minmax(350px, 1fr));
  gap: 2rem;
  margin-top: 2rem;
}

/* Loading */
.loading-container {
  display: flex;
  flex-direction: column;
  align-items: center;
  justify-content: center;
  min-height: 300px;
}

.loading-spinner {
  width: 60px;
  height: 60px;
  border: 3px solid rgba(255, 255, 255, 0.1);
  border-top-color: var(--secondary-color);
  border-radius: 50%;
  animation: spin 1s linear infinite;
  margin-bottom: 1rem;
}

.loading-text {
  color: var(--text-secondary);
  font-size: 1.1rem;
  font-weight: 500;
}

@keyframes spin {
  to { transform: rotate(360deg); }
}

/* CTA Section */
.cta-section {
  padding: 6rem 0;
  background: 
    radial-gradient(ellipse at center, rgba(233, 69, 96, 0.1) 0%, transparent 50%),
    radial-gradient(ellipse at center, rgba(0, 217, 255, 0.1) 0%, transparent 50%);
  position: relative;
}

.cta-section::before {
  content: '';
  position: absolute;
  top: 0;
  left: 0;
  right: 0;
  height: 1px;
  background: linear-gradient(90deg, transparent, rgba(255, 255, 255, 0.1), transparent);
}

.cta-content {
  text-align: center;
  max-width: 600px;
  margin: 0 auto;
}

.cta-title {
  font-family: 'Orbitron', sans-serif;
  font-size: clamp(2rem, 4vw, 3rem);
  font-weight: 700;
  color: var(--text-primary);
  margin-bottom: 1rem;
}

.cta-subtitle {
  font-size: 1.2rem;
  color: var(--text-secondary);
  margin-bottom: 2.5rem;
  font-weight: 300;
}

/* Footer */
.footer {
  background: 
    linear-gradient(135deg, rgba(10, 10, 15, 0.95) 0%, rgba(26, 26, 46, 0.95) 100%);
  backdrop-filter: blur(20px);
  border-top: 1px solid rgba(255, 255, 255, 0.05);
  padding: 3rem 0 1.5rem 0;
}

/* Fallback for browsers that don't support backdrop-filter */
@supports not (backdrop-filter: blur(20px)) {
  .footer {
    background: 
      linear-gradient(135deg, rgba(10, 10, 15, 0.98) 0%, rgba(26, 26, 46, 0.98) 100%);
  }
}

.footer-content {
  display: flex;
  justify-content: space-between;
  align-items: center;
  margin-bottom: 2rem;
  flex-wrap: wrap;
  gap: 2rem;
}

.footer-brand {
  flex: 1;
}

.footer-title {
  font-family: 'Orbitron', sans-serif;
  font-size: 1.5rem;
  font-weight: 700;
  margin-bottom: 0.5rem;
}

.footer-tagline {
  color: var(--text-secondary);
  font-size: 0.9rem;
  font-weight: 300;
}

.footer-stats {
  flex: 1;
  text-align: right;
}

.footer-stat {
  display: inline-flex;
  align-items: center;
  gap: 0.5rem;
  color: var(--text-secondary);
  font-size: 0.9rem;
}

.stat-icon {
  font-size: 1.1rem;
}

.footer-bottom {
  text-align: center;
  padding-top: 2rem;
  border-top: 1px solid rgba(255, 255, 255, 0.05);
}

.footer-bottom p {
  color: var(--text-secondary);
  font-size: 0.85rem;
  opacity: 0.7;
}

/* Container */
.container {
  max-width: 1200px;
  margin: 0 auto;
  padding: 0 20px;
}

/* Responsive Design */
@media (max-width: 768px) {
  .hero {
    min-height: 80vh;
    padding: 1rem 20px;
  }
  
  .hero-content {
    max-width: 100%;
    padding: 0 1rem;
  }
  
  .hero-buttons {
    flex-direction: column;
    align-items: center;
    gap: 1rem;
  }
  
  .cta-button {
    width: 100%;
    max-width: 300px;
    padding: 1.2rem 2rem;
    font-size: 1rem;
    /* Better touch targets */
    min-height: 54px;
  }
  
  .games-grid {
    grid-template-columns: 1fr;
    gap: 1.5rem;
  }
  
  .footer-content {
    flex-direction: column;
    text-align: center;
  }
  
  .footer-stats {
    text-align: center;
  }
  
  /* Better spacing for mobile */
  .games-section {
    padding: 4rem 0;
  }
  
  .cta-section {
    padding: 4rem 0;
  }
  
  .section-title {
    font-size: clamp(2rem, 6vw, 2.5rem);
  }
}

@media (max-width: 480px) {
  .hero {
    padding: 0.5rem 15px;
  }
  
  .hero-badge {
    padding: 0.5rem 1rem;
    font-size: 0.8rem;
    margin-bottom: 1.5rem;
  }
  
  .hero-title {
    font-size: clamp(2.5rem, 10vw, 4rem);
    margin-bottom: 1rem;
  }
  
  .hero-subtitle {
    margin-bottom: 2rem;
    font-size: clamp(1rem, 4vw, 1.2rem);
    padding: 0 0.5rem;
  }
  
  .cta-button {
    padding: 1rem 2rem;
    font-size: 1rem;
    max-width: 280px;
    /* Ensure touch-friendly size */
    min-height: 50px;
  }
  
  .container {
    padding: 0 15px;
  }
  
  /* Improved spacing for small screens */
  .games-section {
    padding: 3rem 0;
  }
  
  .cta-section {
    padding: 3rem 0;
  }
  
  .section-header {
    margin-bottom: 2.5rem;
  }
  
  .footer {
    padding: 2rem 0 1rem 0;
  }
}

/* Landscape phone optimization */
@media (max-width: 768px) and (orientation: landscape) {
  .hero {
    min-height: 100vh;
    padding: 1rem 20px;
  }
  
  .hero-title {
    font-size: clamp(2rem, 6vw, 3.5rem);
  }
  
  .hero-subtitle {
    font-size: clamp(0.9rem, 2.5vw, 1.1rem);
    margin-bottom: 2rem;
  }
  
  .hero-buttons {
    flex-direction: row;
    justify-content: center;
    gap: 1rem;
  }
  
  .cta-button {
    max-width: 200px;
    padding: 0.8rem 1.5rem;
    font-size: 0.9rem;
  }
}

/* Extra large screens */
@media (min-width: 1400px) {
  .container {
    max-width: 1400px;
  }
  
  .hero-title {
    font-size: clamp(4rem, 8vw, 7rem);
  }
  
  .games-grid {
    grid-template-columns: repeat(auto-fit, minmax(400px, 1fr));
  }
}

/* High contrast mode support */
@media (prefers-contrast: high) {
  .hero-badge {
    border: 2px solid var(--text-primary);
  }
  
  .cta-button {
    border: 2px solid currentColor;
  }
}

/* Reduced motion support */
@media (prefers-reduced-motion: reduce) {
  .floating-element {
    animation: none;
  }
  
  .brand-dot {
    animation: none;
  }
  
  .loading-spinner {
    animation: none;
    border-top-color: var(--secondary-color);
  }
} <|MERGE_RESOLUTION|>--- conflicted
+++ resolved
@@ -4,15 +4,8 @@
 /* Global Styles for Homepage */
 .homepage {
   position: relative;
-<<<<<<< HEAD
-  overflow: hidden;
-  padding-top: 2rem;
-  margin-top: -80px; /* Offset the App padding for full height hero */
-  padding-top: calc(2rem + 80px); /* Add header height to padding */
-=======
   min-height: 100vh;
   overflow-x: hidden;
->>>>>>> febcce5f
 }
 
 /* Background Animation */
@@ -81,6 +74,8 @@
   background: 
     radial-gradient(ellipse at top, rgba(233, 69, 96, 0.15) 0%, transparent 50%),
     radial-gradient(ellipse at bottom, rgba(0, 217, 255, 0.15) 0%, transparent 50%);
+  margin-top: -80px; /* Offset the App padding for full height hero */
+  padding-top: calc(2rem + 80px); /* Add header height to padding */
 }
 
 .hero-content {

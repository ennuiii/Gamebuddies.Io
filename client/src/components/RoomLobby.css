--- conflicted
+++ resolved
@@ -1,15 +1,10 @@
 .room-lobby {
-<<<<<<< HEAD
   min-height: calc(100vh - 80px); /* Subtract header height */
-  background: linear-gradient(135deg, var(--primary-bg) 0%, var(--secondary-bg) 100%);
-=======
-  min-height: 100vh;
   background: 
     radial-gradient(circle at 20% 80%, rgba(120, 119, 198, 0.3) 0%, transparent 50%),
     radial-gradient(circle at 80% 20%, rgba(255, 107, 107, 0.3) 0%, transparent 50%),
     radial-gradient(circle at 40% 40%, rgba(0, 217, 255, 0.2) 0%, transparent 50%),
     linear-gradient(135deg, #0f0f23 0%, #16213e 25%, #1a1a2e 75%, #0f0f23 100%);
->>>>>>> febcce5f
   color: var(--text-primary);
   padding: 2rem;
   position: relative;
